/* Copyright 2018 ETH Zurich and University of Bologna.
 * Copyright and related rights are licensed under the Solderpad Hardware
 * License, Version 0.51 (the “License”); you may not use this file except in
 * compliance with the License.  You may obtain a copy of the License at
 * http://solderpad.org/licenses/SHL-0.51. Unless required by applicable law
 * or agreed to in writing, software, hardware and materials distributed under
 * this License is distributed on an “AS IS” BASIS, WITHOUT WARRANTIES OR
 * CONDITIONS OF ANY KIND, either express or implied. See the License for the
 * specific language governing permissions and limitations under the License.
 *
 * File:   ariane_pkg.sv
 * Author: Florian Zaruba <zarubaf@iis.ee.ethz.ch>
 * Date:   8.4.2017
 *
 * Description: Contains all the necessary defines for Ariane
 *              in one package.
 */

package ariane_pkg;

    // ---------------
    // Global Config
    // ---------------
    localparam NR_SB_ENTRIES = 8; // number of scoreboard entries
    localparam TRANS_ID_BITS = $clog2(NR_SB_ENTRIES); // depending on the number of scoreboard entries we need that many bits
                                                      // to uniquely identify the entry in the scoreboard
    localparam NR_WB_PORTS   = 5;
    localparam ASID_WIDTH    = 1;
    localparam BTB_ENTRIES   = 8;
    localparam BHT_ENTRIES   = 32;
    localparam RAS_DEPTH     = 2;
    localparam BITS_SATURATION_COUNTER = 2;
    localparam NR_COMMIT_PORTS = 2;

    localparam logic [63:0] ISA_CODE = (1 <<  2)  // C - Compressed extension
                                     | (1 <<  8)  // I - RV32I/64I/128I base ISA
                                     | (1 << 12)  // M - Integer Multiply/Divide extension
                                     | (0 << 13)  // N - User level interrupts supported
                                     | (1 << 18)  // S - Supervisor mode implemented
                                     | (1 << 20)  // U - User mode implemented
                                     | (0 << 23)  // X - Non-standard extensions present
                                     | (1 << 63); // RV64
    localparam ENABLE_RENAME = 1'b0;

    // 32 registers + 1 bit for re-naming = 6
    localparam REG_ADDR_SIZE = 6;

    // static debug hartinfo
    localparam dm::hartinfo_t DebugHartInfo = '{
                                                zero1:        '0,
                                                nscratch:      1, // DTM currently needs at least one scratch register
                                                zero0:        '0,
                                                dataaccess: 1'b1, // data registers are memory mapped in the debugger
                                                datasize: dm::DataCount,
                                                dataaddr: dm::DataAddr
                                              };
    // ---------------
    // Fetch Stage
    // ---------------
    localparam int unsigned FETCH_WIDTH       = 32;

    // Only use struct when signals have same direction
    // exception
    typedef struct packed {
         logic [63:0] cause; // cause of exception
         logic [63:0] tval;  // additional information of causing exception (e.g.: instruction causing it),
                             // address of LD/ST fault
         logic        valid;
    } exception_t;

    typedef enum logic [1:0] { BHT, BTB, RAS } cf_t;

    // branch-predict
    // this is the struct we get back from ex stage and we will use it to update
    // all the necessary data structures
    typedef struct packed {
        logic [63:0] pc;              // pc of predict or mis-predict
        logic [63:0] target_address;  // target address at which to jump, or not
        logic        is_mispredict;   // set if this was a mis-predict
        logic        is_taken;        // branch is taken
        logic        is_lower_16;     // branch instruction is compressed and resides
                                      // in the lower 16 bit of the word
        logic        valid;           // prediction with all its values is valid
        logic        clear;           // invalidate this entry
        cf_t         cf_type;         // Type of control flow change
    } branchpredict_t;

    // branchpredict scoreboard entry
    // this is the struct which we will inject into the pipeline to guide the various
    // units towards the correct branch decision and resolve
    typedef struct packed {
        logic        valid;           // this is a valid hint
        logic [63:0] predict_address; // target address at which to jump, or not
        logic        predict_taken;   // branch is taken
        logic        is_lower_16;     // branch instruction is compressed and resides
                                      // in the lower 16 bit of the word
        cf_t         cf_type;         // Type of control flow change
    } branchpredict_sbe_t;

    typedef struct packed {
        logic        valid;
        logic [63:0] pc;             // update at PC
        logic [63:0] target_address;
        logic        is_lower_16;
        logic        clear;
    } btb_update_t;

    typedef struct packed {
        logic        valid;
        logic [63:0] target_address;
        logic        is_lower_16;
    } btb_prediction_t;

    typedef struct packed {
        logic        valid;
        logic [63:0] ra;
    } ras_t;

    typedef struct packed {
        logic        valid;
        logic [63:0] pc;          // update at PC
        logic        mispredict;
        logic        taken;
    } bht_update_t;

    typedef struct packed {
        logic       valid;
        logic       taken;
        logic       strongly_taken;
    } bht_prediction_t;

    typedef enum logic[3:0] {
        NONE, LOAD, STORE, ALU, CTRL_FLOW, MULT, CSR
    } fu_t;

    localparam EXC_OFF_RST      = 8'h80;

    // ---------------
    // Cache config
    // ---------------

    // I$
    parameter int unsigned  ICACHE_INDEX_WIDTH       = 12; // in bit
    parameter int unsigned  ICACHE_TAG_WIDTH         = 44; // in bit
    parameter int unsigned  ICACHE_SET_ASSOC         = 4;
    parameter int unsigned  ICACHE_LINE_WIDTH        = 128; // in bit    

    // D$
    localparam int unsigned DCACHE_INDEX_WIDTH       = 12;
    localparam int unsigned DCACHE_TAG_WIDTH         = 44;
    localparam int unsigned DCACHE_LINE_WIDTH        = 128;
    localparam int unsigned DCACHE_SET_ASSOC         = 8;

    // ---------------
    // EX Stage
    // ---------------
    typedef enum logic [6:0] { // basic ALU op
                               ADD, SUB, ADDW, SUBW,
                               // logic operations
                               XORL, ORL, ANDL,
                               // shifts
                               SRA, SRL, SLL, SRLW, SLLW, SRAW,
                               // comparisons
                               LTS, LTU, GES, GEU, EQ, NE,
                               // jumps
                               JALR,
                               // set lower than operations
                               SLTS, SLTU,
                               // CSR functions
                               MRET, SRET, DRET, ECALL, WFI, FENCE, FENCE_I, SFENCE_VMA, CSR_WRITE, CSR_READ, CSR_SET, CSR_CLEAR,
                               // LSU functions
                               LD, SD, LW, LWU, SW, LH, LHU, SH, LB, SB, LBU,
                               // Atomic Memory Operations
                               AMO_LRW, AMO_LRD, AMO_SCW, AMO_SCD,
                               AMO_SWAPW, AMO_ADDW, AMO_ANDW, AMO_ORW, AMO_XORW, AMO_MAXW, AMO_MAXWU, AMO_MINW, AMO_MINWU,
                               AMO_SWAPD, AMO_ADDD, AMO_ANDD, AMO_ORD, AMO_XORD, AMO_MAXD, AMO_MAXDU, AMO_MIND, AMO_MINDU,
                               // Multiplications
                               MUL, MULH, MULHU, MULHSU, MULW,
                               // Divisions
                               DIV, DIVU, DIVW, DIVUW, REM, REMU, REMW, REMUW
                             } fu_op;

    // ----------------------
    // Extract Bytes from Op
    // ----------------------
    // TODO: Add atomics
    function automatic logic [1:0] extract_transfer_size (fu_op op);
        case (op)
            LD, SD:      return 2'b11;
            LW, LWU, SW: return 2'b10;
            LH, LHU, SH: return 2'b01;
            LB, SB, LBU: return 2'b00;
            default:     return 2'b11;
        endcase
    endfunction

    typedef struct packed {
        logic                     valid;
        logic [63:0]              vaddr;
        logic [63:0]              data;
        logic [7:0]               be;
        fu_t                      fu;
        fu_op                     operator;
        logic [TRANS_ID_BITS-1:0] trans_id;
    } lsu_ctrl_t;

    // ---------------
    // IF/ID Stage
    // ---------------
    // store the decompressed instruction
    typedef struct packed {
        logic [63:0]        address;              // the address of the instructions from below
        logic [31:0]        instruction;          // instruction word
        branchpredict_sbe_t branch_predict;       // this field contains branch prediction information regarding the forward branch path
        exception_t         ex;                   // this field contains exceptions which might have happened earlier, e.g.: fetch exceptions
    } fetch_entry_t;

    // ---------------
    // ID/EX/WB Stage
    // ---------------
    typedef struct packed {
        logic [63:0]              pc;            // PC of instruction
        logic [TRANS_ID_BITS-1:0] trans_id;      // this can potentially be simplified, we could index the scoreboard entry
                                                 // with the transaction id in any case make the width more generic
        fu_t                      fu;            // functional unit to use
        fu_op                     op;            // operation to perform in each functional unit
        logic [REG_ADDR_SIZE-1:0] rs1;           // register source address 1
        logic [REG_ADDR_SIZE-1:0] rs2;           // register source address 2
        logic [REG_ADDR_SIZE-1:0] rd;            // register destination address
        logic [63:0]              result;        // for unfinished instructions this field also holds the immediate
        logic                     valid;         // is the result valid
        logic                     use_imm;       // should we use the immediate as operand b?
        logic                     use_zimm;      // use zimm as operand a
        logic                     use_pc;        // set if we need to use the PC as operand a, PC from exception
        exception_t               ex;            // exception has occurred
        branchpredict_sbe_t       bp;            // branch predict scoreboard data structure
        logic                     is_compressed; // signals a compressed instructions, we need this information at the commit stage if
                                                 // we want jump accordingly e.g.: +4, +2
    } scoreboard_entry_t;

    // --------------------
    // Atomics
    // --------------------
    typedef enum logic [3:0] {
        AMO_NONE, AMO_LR, AMO_SC, AMO_SWAP, AMO_ADD, AMO_AND, AMO_OR, AMO_XOR, AMO_MAX, AMO_MAXU, AMO_MIN, AMO_MINU
    } amo_t;

    typedef struct packed {
        logic                  valid;      // valid flag
        logic                  is_2M;      //
        logic                  is_1G;      //
        logic [26:0]           vpn;
        logic [ASID_WIDTH-1:0] asid;
        riscv::pte_t           content;
    } tlb_update_t;

    localparam logic [3:0] MODE_SV39 = 4'h8;

    // Bits required for representation of physical address space as 4K pages
    // (e.g. 27*4K == 39bit address space).
    localparam PPN4K_WIDTH = 38;

    // ----------------------
<<<<<<< HEAD
=======
    // Exception Cause Codes
    // ----------------------
    localparam logic [63:0] INSTR_ADDR_MISALIGNED = 0;
    localparam logic [63:0] INSTR_ACCESS_FAULT    = 1;
    localparam logic [63:0] ILLEGAL_INSTR         = 2;
    localparam logic [63:0] BREAKPOINT            = 3;
    localparam logic [63:0] LD_ADDR_MISALIGNED    = 4;
    localparam logic [63:0] LD_ACCESS_FAULT       = 5;
    localparam logic [63:0] ST_ADDR_MISALIGNED    = 6;
    localparam logic [63:0] ST_ACCESS_FAULT       = 7;
    localparam logic [63:0] ENV_CALL_UMODE        = 8;  // environment call from user mode
    localparam logic [63:0] ENV_CALL_SMODE        = 9;  // environment call from supervisor mode
    localparam logic [63:0] ENV_CALL_MMODE        = 11; // environment call from machine mode
    localparam logic [63:0] INSTR_PAGE_FAULT      = 12; // Instruction page fault
    localparam logic [63:0] LOAD_PAGE_FAULT       = 13; // Load page fault
    localparam logic [63:0] STORE_PAGE_FAULT      = 15; // Store page fault

    localparam logic [63:0] S_SW_INTERRUPT        = (1 << 63) | 1;
    localparam logic [63:0] M_SW_INTERRUPT        = (1 << 63) | 3;
    localparam logic [63:0] S_TIMER_INTERRUPT     = (1 << 63) | 5;
    localparam logic [63:0] M_TIMER_INTERRUPT     = (1 << 63) | 7;
    localparam logic [63:0] S_EXT_INTERRUPT       = (1 << 63) | 9;
    localparam logic [63:0] M_EXT_INTERRUPT       = (1 << 63) | 11;

    // ----------------------
    // Performance Counters
    // ----------------------
    localparam logic [11:0] PERF_L1_ICACHE_MISS = 12'h0;     // L1 Instr Cache Miss
    localparam logic [11:0] PERF_L1_DCACHE_MISS = 12'h1;     // L1 Data Cache Miss
    localparam logic [11:0] PERF_ITLB_MISS      = 12'h2;     // ITLB Miss
    localparam logic [11:0] PERF_DTLB_MISS      = 12'h3;     // DTLB Miss
    localparam logic [11:0] PERF_LOAD           = 12'h4;     // Loads
    localparam logic [11:0] PERF_STORE          = 12'h5;     // Stores
    localparam logic [11:0] PERF_EXCEPTION      = 12'h6;     // Taken exceptions
    localparam logic [11:0] PERF_EXCEPTION_RET  = 12'h7;     // Exception return
    localparam logic [11:0] PERF_BRANCH_JUMP    = 12'h8;     // Software change of PC
    localparam logic [11:0] PERF_CALL           = 12'h9;     // Procedure call
    localparam logic [11:0] PERF_RET            = 12'hA;     // Procedure Return
    localparam logic [11:0] PERF_MIS_PREDICT    = 12'hB;     // Branch mis-predicted

    // -----
    // CSRs
    // -----
    typedef enum logic [11:0] {
        // Supervisor Mode CSRs
        CSR_SSTATUS        = 12'h100,
        CSR_SIE            = 12'h104,
        CSR_STVEC          = 12'h105,
        CSR_SCOUNTEREN     = 12'h106,
        CSR_SSCRATCH       = 12'h140,
        CSR_SEPC           = 12'h141,
        CSR_SCAUSE         = 12'h142,
        CSR_STVAL          = 12'h143,
        CSR_SIP            = 12'h144,
        CSR_SATP           = 12'h180,
        // Machine Mode CSRs
        CSR_MSTATUS        = 12'h300,
        CSR_MISA           = 12'h301,
        CSR_MEDELEG        = 12'h302,
        CSR_MIDELEG        = 12'h303,
        CSR_MIE            = 12'h304,
        CSR_MTVEC          = 12'h305,
        CSR_MCOUNTEREN     = 12'h306,
        CSR_MSCRATCH       = 12'h340,
        CSR_MEPC           = 12'h341,
        CSR_MCAUSE         = 12'h342,
        CSR_MTVAL          = 12'h343,
        CSR_MIP            = 12'h344,
        CSR_PMPCFG0        = 12'h3A0,
        CSR_PMPADDR0       = 12'h3B0,
        CSR_MVENDORID      = 12'hF11,
        CSR_MARCHID        = 12'hF12,
        CSR_MIMPID         = 12'hF13,
        CSR_MHARTID        = 12'hF14,
        CSR_MCYCLE         = 12'hB00,
        CSR_MINSTRET       = 12'hB02,
        CSR_DCACHE         = 12'h701,
        CSR_ICACHE         = 12'h700,
        // Counters and Timers
        CSR_CYCLE          = 12'hC00,
        CSR_TIME           = 12'hC01,
        CSR_INSTRET        = 12'hC02,
        // Performance counters
        CSR_L1_ICACHE_MISS = PERF_L1_ICACHE_MISS + 12'hC03,
        CSR_L1_DCACHE_MISS = PERF_L1_DCACHE_MISS + 12'hC03,
        CSR_ITLB_MISS      = PERF_ITLB_MISS      + 12'hC03,
        CSR_DTLB_MISS      = PERF_DTLB_MISS      + 12'hC03,
        CSR_LOAD           = PERF_LOAD           + 12'hC03,
        CSR_STORE          = PERF_STORE          + 12'hC03,
        CSR_EXCEPTION      = PERF_EXCEPTION      + 12'hC03,
        CSR_EXCEPTION_RET  = PERF_EXCEPTION_RET  + 12'hC03,
        CSR_BRANCH_JUMP    = PERF_BRANCH_JUMP    + 12'hC03,
        CSR_CALL           = PERF_CALL           + 12'hC03,
        CSR_RET            = PERF_RET            + 12'hC03,
        CSR_MIS_PREDICT    = PERF_MIS_PREDICT    + 12'hC03
    } csr_reg_t;

    // decoded CSR address
    typedef struct packed {
        logic [1:0]  rw;
        priv_lvl_t   priv_lvl;
        logic  [7:0] address;
    } csr_addr_t;

    typedef union packed {
        csr_reg_t   address;
        csr_addr_t  csr_decode;
    } csr_t;

    // ----------------------
    // Debug Unit
    // ----------------------
    typedef enum logic [15:0] {
        DBG_CTRL     = 16'h0,
        DBG_HIT      = 16'h8,
        DBG_IE       = 16'h10,
        DBG_CAUSE    = 16'h18,

        BP_CTRL0     = 16'h80,
        BP_DATA0     = 16'h88,
        BP_CTRL1     = 16'h90,
        BP_DATA1     = 16'h98,
        BP_CTRL2     = 16'hA0,
        BP_DATA2     = 16'hA8,
        BP_CTRL3     = 16'hB0,
        BP_DATA3     = 16'hB8,
        BP_CTRL4     = 16'hC0,
        BP_DATA4     = 16'hC8,
        BP_CTRL5     = 16'hD0,
        BP_DATA5     = 16'hD8,
        BP_CTRL6     = 16'hE0,
        BP_DATA6     = 16'hE8,
        BP_CTRL7     = 16'hF0,
        BP_DATA7     = 16'hF8,

        DBG_NPC      = 16'h2000,
        DBG_PPC      = 16'h2008,
        DBG_GPR      = 16'h4??,

        // CSRs 0x4000-0xBFFF
        DBG_CSR_U0   = 16'h8???,
        DBG_CSR_U1   = 16'h9???,
        DBG_CSR_S0   = 16'hA???,
        DBG_CSR_S1   = 16'hB???,
        DBG_CSR_H0   = 16'hC???,
        DBG_CSR_H1   = 16'hD???,
        DBG_CSR_M0   = 16'hE???,
        DBG_CSR_M1   = 16'hF???
    } debug_reg_t;

    // ----------------------
    // cache request ports
    // ----------------------

    // I$ address translation requests
    typedef struct packed {
        logic                     fetch_valid;     // address translation valid
        logic [63:0]              fetch_paddr;     // physical address in
        exception_t               fetch_exception; // exception occurred during fetch
    } icache_areq_i_t;

    typedef struct packed {
        logic                     fetch_req;       // address translation request
        logic [63:0]              fetch_vaddr;     // virtual address out
    } icache_areq_o_t;

    // I$ data requests
    typedef struct packed {
        logic                     req;                    // we request a new word
        logic                     is_speculative;         // is this request speculative or not
        logic                     kill_s1;                // kill the current request
        logic                     kill_s2;                // kill the last request
        logic [63:0]              vaddr;                  // 1st cycle: 12 bit index is taken for lookup
    } icache_dreq_i_t;        
        
    typedef struct packed {        
        logic                     ready;                  // icache is ready
        logic                     valid;                  // signals a valid read
        logic                     is_speculative;         // the fetch was speculative
        logic [FETCH_WIDTH-1:0]   data;                   // 2+ cycle out: tag
        logic [63:0]              vaddr;                  // virtual address out
        exception_t               ex;                     // we've encountered an exception
    } icache_dreq_o_t;


    // D$ data requests
    typedef struct packed {
        logic [DCACHE_INDEX_WIDTH-1:0] address_index;
        logic [DCACHE_TAG_WIDTH-1:0]   address_tag;
        logic [63:0]                   data_wdata;
        logic                          data_req;
        logic                          data_we;
        logic [7:0]                    data_be;
        logic [1:0]                    data_size;
        logic                          kill_req;
        logic                          tag_valid;
        amo_t                          amo_op;
    } dcache_req_i_t;

    typedef struct packed {
        logic                      data_gnt;
        logic                      data_rvalid;
        logic [63:0]               data_rdata;
    } dcache_req_o_t;


    // ----------------------
>>>>>>> 8f0b388e
    // Arithmetic Functions
    // ----------------------
    function automatic logic [63:0] sext32 (logic [31:0] operand);
        return {{32{operand[31]}}, operand[31:0]};
    endfunction

    // ----------------------
    // Immediate functions
    // ----------------------
    function automatic logic [63:0] uj_imm (logic [31:0] instruction_i);
        return { {44 {instruction_i[31]}}, instruction_i[19:12], instruction_i[20], instruction_i[30:21], 1'b0 };
    endfunction

    function automatic logic [63:0] i_imm (logic [31:0] instruction_i);
        return { {52 {instruction_i[31]}}, instruction_i[31:20] };
    endfunction

    function automatic logic [63:0] sb_imm (logic [31:0] instruction_i);
        return { {51 {instruction_i[31]}}, instruction_i[31], instruction_i[7], instruction_i[30:25], instruction_i[11:8], 1'b0 };
    endfunction

endpackage<|MERGE_RESOLUTION|>--- conflicted
+++ resolved
@@ -143,7 +143,7 @@
     parameter int unsigned  ICACHE_INDEX_WIDTH       = 12; // in bit
     parameter int unsigned  ICACHE_TAG_WIDTH         = 44; // in bit
     parameter int unsigned  ICACHE_SET_ASSOC         = 4;
-    parameter int unsigned  ICACHE_LINE_WIDTH        = 128; // in bit    
+    parameter int unsigned  ICACHE_LINE_WIDTH        = 128; // in bit
 
     // D$
     localparam int unsigned DCACHE_INDEX_WIDTH       = 12;
@@ -261,159 +261,6 @@
     localparam PPN4K_WIDTH = 38;
 
     // ----------------------
-<<<<<<< HEAD
-=======
-    // Exception Cause Codes
-    // ----------------------
-    localparam logic [63:0] INSTR_ADDR_MISALIGNED = 0;
-    localparam logic [63:0] INSTR_ACCESS_FAULT    = 1;
-    localparam logic [63:0] ILLEGAL_INSTR         = 2;
-    localparam logic [63:0] BREAKPOINT            = 3;
-    localparam logic [63:0] LD_ADDR_MISALIGNED    = 4;
-    localparam logic [63:0] LD_ACCESS_FAULT       = 5;
-    localparam logic [63:0] ST_ADDR_MISALIGNED    = 6;
-    localparam logic [63:0] ST_ACCESS_FAULT       = 7;
-    localparam logic [63:0] ENV_CALL_UMODE        = 8;  // environment call from user mode
-    localparam logic [63:0] ENV_CALL_SMODE        = 9;  // environment call from supervisor mode
-    localparam logic [63:0] ENV_CALL_MMODE        = 11; // environment call from machine mode
-    localparam logic [63:0] INSTR_PAGE_FAULT      = 12; // Instruction page fault
-    localparam logic [63:0] LOAD_PAGE_FAULT       = 13; // Load page fault
-    localparam logic [63:0] STORE_PAGE_FAULT      = 15; // Store page fault
-
-    localparam logic [63:0] S_SW_INTERRUPT        = (1 << 63) | 1;
-    localparam logic [63:0] M_SW_INTERRUPT        = (1 << 63) | 3;
-    localparam logic [63:0] S_TIMER_INTERRUPT     = (1 << 63) | 5;
-    localparam logic [63:0] M_TIMER_INTERRUPT     = (1 << 63) | 7;
-    localparam logic [63:0] S_EXT_INTERRUPT       = (1 << 63) | 9;
-    localparam logic [63:0] M_EXT_INTERRUPT       = (1 << 63) | 11;
-
-    // ----------------------
-    // Performance Counters
-    // ----------------------
-    localparam logic [11:0] PERF_L1_ICACHE_MISS = 12'h0;     // L1 Instr Cache Miss
-    localparam logic [11:0] PERF_L1_DCACHE_MISS = 12'h1;     // L1 Data Cache Miss
-    localparam logic [11:0] PERF_ITLB_MISS      = 12'h2;     // ITLB Miss
-    localparam logic [11:0] PERF_DTLB_MISS      = 12'h3;     // DTLB Miss
-    localparam logic [11:0] PERF_LOAD           = 12'h4;     // Loads
-    localparam logic [11:0] PERF_STORE          = 12'h5;     // Stores
-    localparam logic [11:0] PERF_EXCEPTION      = 12'h6;     // Taken exceptions
-    localparam logic [11:0] PERF_EXCEPTION_RET  = 12'h7;     // Exception return
-    localparam logic [11:0] PERF_BRANCH_JUMP    = 12'h8;     // Software change of PC
-    localparam logic [11:0] PERF_CALL           = 12'h9;     // Procedure call
-    localparam logic [11:0] PERF_RET            = 12'hA;     // Procedure Return
-    localparam logic [11:0] PERF_MIS_PREDICT    = 12'hB;     // Branch mis-predicted
-
-    // -----
-    // CSRs
-    // -----
-    typedef enum logic [11:0] {
-        // Supervisor Mode CSRs
-        CSR_SSTATUS        = 12'h100,
-        CSR_SIE            = 12'h104,
-        CSR_STVEC          = 12'h105,
-        CSR_SCOUNTEREN     = 12'h106,
-        CSR_SSCRATCH       = 12'h140,
-        CSR_SEPC           = 12'h141,
-        CSR_SCAUSE         = 12'h142,
-        CSR_STVAL          = 12'h143,
-        CSR_SIP            = 12'h144,
-        CSR_SATP           = 12'h180,
-        // Machine Mode CSRs
-        CSR_MSTATUS        = 12'h300,
-        CSR_MISA           = 12'h301,
-        CSR_MEDELEG        = 12'h302,
-        CSR_MIDELEG        = 12'h303,
-        CSR_MIE            = 12'h304,
-        CSR_MTVEC          = 12'h305,
-        CSR_MCOUNTEREN     = 12'h306,
-        CSR_MSCRATCH       = 12'h340,
-        CSR_MEPC           = 12'h341,
-        CSR_MCAUSE         = 12'h342,
-        CSR_MTVAL          = 12'h343,
-        CSR_MIP            = 12'h344,
-        CSR_PMPCFG0        = 12'h3A0,
-        CSR_PMPADDR0       = 12'h3B0,
-        CSR_MVENDORID      = 12'hF11,
-        CSR_MARCHID        = 12'hF12,
-        CSR_MIMPID         = 12'hF13,
-        CSR_MHARTID        = 12'hF14,
-        CSR_MCYCLE         = 12'hB00,
-        CSR_MINSTRET       = 12'hB02,
-        CSR_DCACHE         = 12'h701,
-        CSR_ICACHE         = 12'h700,
-        // Counters and Timers
-        CSR_CYCLE          = 12'hC00,
-        CSR_TIME           = 12'hC01,
-        CSR_INSTRET        = 12'hC02,
-        // Performance counters
-        CSR_L1_ICACHE_MISS = PERF_L1_ICACHE_MISS + 12'hC03,
-        CSR_L1_DCACHE_MISS = PERF_L1_DCACHE_MISS + 12'hC03,
-        CSR_ITLB_MISS      = PERF_ITLB_MISS      + 12'hC03,
-        CSR_DTLB_MISS      = PERF_DTLB_MISS      + 12'hC03,
-        CSR_LOAD           = PERF_LOAD           + 12'hC03,
-        CSR_STORE          = PERF_STORE          + 12'hC03,
-        CSR_EXCEPTION      = PERF_EXCEPTION      + 12'hC03,
-        CSR_EXCEPTION_RET  = PERF_EXCEPTION_RET  + 12'hC03,
-        CSR_BRANCH_JUMP    = PERF_BRANCH_JUMP    + 12'hC03,
-        CSR_CALL           = PERF_CALL           + 12'hC03,
-        CSR_RET            = PERF_RET            + 12'hC03,
-        CSR_MIS_PREDICT    = PERF_MIS_PREDICT    + 12'hC03
-    } csr_reg_t;
-
-    // decoded CSR address
-    typedef struct packed {
-        logic [1:0]  rw;
-        priv_lvl_t   priv_lvl;
-        logic  [7:0] address;
-    } csr_addr_t;
-
-    typedef union packed {
-        csr_reg_t   address;
-        csr_addr_t  csr_decode;
-    } csr_t;
-
-    // ----------------------
-    // Debug Unit
-    // ----------------------
-    typedef enum logic [15:0] {
-        DBG_CTRL     = 16'h0,
-        DBG_HIT      = 16'h8,
-        DBG_IE       = 16'h10,
-        DBG_CAUSE    = 16'h18,
-
-        BP_CTRL0     = 16'h80,
-        BP_DATA0     = 16'h88,
-        BP_CTRL1     = 16'h90,
-        BP_DATA1     = 16'h98,
-        BP_CTRL2     = 16'hA0,
-        BP_DATA2     = 16'hA8,
-        BP_CTRL3     = 16'hB0,
-        BP_DATA3     = 16'hB8,
-        BP_CTRL4     = 16'hC0,
-        BP_DATA4     = 16'hC8,
-        BP_CTRL5     = 16'hD0,
-        BP_DATA5     = 16'hD8,
-        BP_CTRL6     = 16'hE0,
-        BP_DATA6     = 16'hE8,
-        BP_CTRL7     = 16'hF0,
-        BP_DATA7     = 16'hF8,
-
-        DBG_NPC      = 16'h2000,
-        DBG_PPC      = 16'h2008,
-        DBG_GPR      = 16'h4??,
-
-        // CSRs 0x4000-0xBFFF
-        DBG_CSR_U0   = 16'h8???,
-        DBG_CSR_U1   = 16'h9???,
-        DBG_CSR_S0   = 16'hA???,
-        DBG_CSR_S1   = 16'hB???,
-        DBG_CSR_H0   = 16'hC???,
-        DBG_CSR_H1   = 16'hD???,
-        DBG_CSR_M0   = 16'hE???,
-        DBG_CSR_M1   = 16'hF???
-    } debug_reg_t;
-
-    // ----------------------
     // cache request ports
     // ----------------------
 
@@ -432,21 +279,18 @@
     // I$ data requests
     typedef struct packed {
         logic                     req;                    // we request a new word
-        logic                     is_speculative;         // is this request speculative or not
         logic                     kill_s1;                // kill the current request
         logic                     kill_s2;                // kill the last request
         logic [63:0]              vaddr;                  // 1st cycle: 12 bit index is taken for lookup
-    } icache_dreq_i_t;        
-        
-    typedef struct packed {        
+    } icache_dreq_i_t;
+
+    typedef struct packed {
         logic                     ready;                  // icache is ready
         logic                     valid;                  // signals a valid read
-        logic                     is_speculative;         // the fetch was speculative
         logic [FETCH_WIDTH-1:0]   data;                   // 2+ cycle out: tag
         logic [63:0]              vaddr;                  // virtual address out
         exception_t               ex;                     // we've encountered an exception
     } icache_dreq_o_t;
-
 
     // D$ data requests
     typedef struct packed {
@@ -468,9 +312,7 @@
         logic [63:0]               data_rdata;
     } dcache_req_o_t;
 
-
-    // ----------------------
->>>>>>> 8f0b388e
+    // ----------------------
     // Arithmetic Functions
     // ----------------------
     function automatic logic [63:0] sext32 (logic [31:0] operand);
