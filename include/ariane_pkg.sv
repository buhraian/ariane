/* Copyright 2018 ETH Zurich and University of Bologna.
 * Copyright and related rights are licensed under the Solderpad Hardware
 * License, Version 0.51 (the “License”); you may not use this file except in
 * compliance with the License.  You may obtain a copy of the License at
 * http://solderpad.org/licenses/SHL-0.51. Unless required by applicable law
 * or agreed to in writing, software, hardware and materials distributed under
 * this License is distributed on an “AS IS” BASIS, WITHOUT WARRANTIES OR
 * CONDITIONS OF ANY KIND, either express or implied. See the License for the
 * specific language governing permissions and limitations under the License.
 *
 * File:   ariane_pkg.sv
 * Author: Florian Zaruba <zarubaf@iis.ee.ethz.ch>
 * Date:   8.4.2017
 *
 * Description: Contains all the necessary defines for Ariane
 *              in one package.
 */

package ariane_pkg;

    // ---------------
    // Global Config
    // ---------------
    localparam NR_SB_ENTRIES = 8; // number of scoreboard entries
    localparam TRANS_ID_BITS = $clog2(NR_SB_ENTRIES); // depending on the number of scoreboard entries we need that many bits
                                                      // to uniquely identify the entry in the scoreboard
    localparam ASID_WIDTH    = 1;
    localparam BTB_ENTRIES   = 64;
    localparam BHT_ENTRIES   = 128;
    localparam RAS_DEPTH     = 2;
    localparam BITS_SATURATION_COUNTER = 2;
    localparam NR_COMMIT_PORTS = 2;

<<<<<<< HEAD
    localparam logic [63:0] ISA_CODE =
                                     | (1 <<  0)  // A - Atomic extension
                                     | (1 <<  2)  // C - Compressed extension
                                     | (1 <<  8)  // I - RV32I/64I/128I base ISA
                                     | (1 << 12)  // M - Integer Multiply/Divide extension
                                     | (0 << 13)  // N - User level interrupts supported
                                     | (1 << 18)  // S - Supervisor mode implemented
                                     | (1 << 20)  // U - User mode implemented
                                     | (0 << 23)  // X - Non-standard extensions present
                                     | (1 << 63); // RV64
    localparam ENABLE_RENAME = 1'b0;
=======
    localparam ENABLE_RENAME = 1'b1;
>>>>>>> 8401bb99

    localparam ISSUE_WIDTH = 1;
    // amount of pipeline registers inserted for load/store return path
    // this can be tuned to trade-off IPC vs. cycle time
    localparam NR_LOAD_PIPE_REGS = 1;
    localparam NR_STORE_PIPE_REGS = 0;

    // depth of store-buffers, this needs to be a power of two
    localparam int unsigned DEPTH_SPEC   = 4;
    // allocate more space for the commit buffer to be on the save side, this needs to be a power of two
    localparam int unsigned DEPTH_COMMIT = 8;

    // Floating-point extensions configuration
    localparam bit RVF = 1'b0; // Is F extension enabled
    localparam bit RVD = 1'b0; // Is D extension enabled
    localparam bit RVA = 1'b1; // Is A extension enabled

    // Transprecision floating-point extensions configuration
    localparam bit XF16    = 1'b0; // Is half-precision float extension (Xf16) enabled
    localparam bit XF16ALT = 1'b0; // Is alternative half-precision float extension (Xf16alt) enabled
    localparam bit XF8     = 1'b0; // Is quarter-precision float extension (Xf8) enabled
    localparam bit XFVEC   = 1'b0; // Is vectorial float extension (Xfvec) enabled

    // Transprecision float unit
    localparam logic [30:0] LAT_COMP_FP32    = 'd3;
    localparam logic [30:0] LAT_COMP_FP64    = 'd4;
    localparam logic [30:0] LAT_COMP_FP16    = 'd3;
    localparam logic [30:0] LAT_COMP_FP16ALT = 'd3;
    localparam logic [30:0] LAT_COMP_FP8     = 'd2;
    localparam logic [30:0] LAT_DIVSQRT      = 'd2;
    localparam logic [30:0] LAT_NONCOMP      = 'd1;
    localparam logic [30:0] LAT_CONV         = 'd2;

    // --------------------------------------
    // vvvv Don't change these by hand! vvvv
    localparam bit FP_PRESENT = RVF | RVD | XF16 | XF16ALT | XF8;

    // Length of widest floating-point format
    localparam FLEN    = RVD     ? 64 : // D ext.
                         RVF     ? 32 : // F ext.
                         XF16    ? 16 : // Xf16 ext.
                         XF16ALT ? 16 : // Xf16alt ext.
                         XF8     ? 8 :  // Xf8 ext.
                         0;             // Unused in case of no FP

    localparam bit NSX = XF16 | XF16ALT | XF8 | XFVEC; // Are non-standard extensions present?

    localparam bit RVFVEC     = RVF     & XFVEC & FLEN>32; // FP32 vectors available if vectors and larger fmt enabled
    localparam bit XF16VEC    = XF16    & XFVEC & FLEN>16; // FP16 vectors available if vectors and larger fmt enabled
    localparam bit XF16ALTVEC = XF16ALT & XFVEC & FLEN>16; // FP16ALT vectors available if vectors and larger fmt enabled
    localparam bit XF8VEC     = XF8     & XFVEC & FLEN>8;  // FP8 vectors available if vectors and larger fmt enabled
    // ^^^^ until here ^^^^
    // ---------------------

    localparam logic [63:0] ARIANE_MARCHID = 64'd3;

    localparam logic [63:0] ISA_CODE = (RVA <<  0)  // A - Atomic Instructions extension
                                     | (1   <<  2)  // C - Compressed extension
                                     | (RVD <<  3)  // D - Double precsision floating-point extension
                                     | (RVF <<  5)  // F - Single precsision floating-point extension
                                     | (1   <<  8)  // I - RV32I/64I/128I base ISA
                                     | (1   << 12)  // M - Integer Multiply/Divide extension
                                     | (0   << 13)  // N - User level interrupts supported
                                     | (1   << 18)  // S - Supervisor mode implemented
                                     | (1   << 20)  // U - User mode implemented
                                     | (NSX << 23)  // X - Non-standard extensions present
                                     | (1   << 63); // RV64

    // 32 registers + 1 bit for re-naming = 6
    localparam REG_ADDR_SIZE = 6;

    // static debug hartinfo
    localparam dm::hartinfo_t DebugHartInfo = '{
                                                zero1:        '0,
                                                nscratch:      1, // DTM currently needs at least one scratch register
                                                zero0:        '0,
                                                dataaccess: 1'b1, // data registers are memory mapped in the debugger
                                                datasize: dm::DataCount,
                                                dataaddr: dm::DataAddr
                                              };

    // enables a commit log which matches spikes commit log format for easier trace comparison
    localparam bit ENABLE_SPIKE_COMMIT_LOG = 1'b1;

    // ------------- Dangerouse -------------
    // if set to zero a flush will not invalidate the cache-lines, in a single core environment
    // where coherence is not necessary this can improve performance. This needs to be switched on
    // when more than one core is in a system
    localparam logic INVALIDATE_ON_FLUSH = 1'b1;
<<<<<<< HEAD
    // enable performance cycle counter, if set to zero mcycle will be incremented
    // with instret (non RISC-V conformal)
    localparam bit ENABLE_CYCLE_COUNT = 1'b1;
    // mark WIF as nop
    localparam bit ENABLE_WFI = 1'b1;
    // Spike zeros tval on all exception except memory faults
    localparam bit ZERO_TVAL = 1'b0;

    // read mask for SSTATUS over MMSTATUS
    localparam logic [63:0] SMODE_STATUS_READ_MASK = riscv::SSTATUS_UIE
                                                   | riscv::SSTATUS_SIE
                                                   | riscv::SSTATUS_SPIE
                                                   | riscv::SSTATUS_SPP
                                                   | riscv::SSTATUS_FS
                                                   | riscv::SSTATUS_XS
                                                   | riscv::SSTATUS_SUM
                                                   | riscv::SSTATUS_MXR
                                                   | riscv::SSTATUS_UPIE
                                                   | riscv::SSTATUS_SPIE
                                                   | riscv::SSTATUS_UXL
                                                   | riscv::SSTATUS64_SD;

    localparam logic [63:0] SMODE_STATUS_WRITE_MASK = riscv::SSTATUS_SIE
                                                    | riscv::SSTATUS_SPIE
                                                    | riscv::SSTATUS_SPP
                                                    | riscv::SSTATUS_FS
                                                    | riscv::SSTATUS_SUM
                                                    | riscv::SSTATUS_MXR;
=======

    localparam NR_WB_PORTS = 4;

    // read mask for SSTATUS over MMSTATUS
    localparam logic [63:0] SMODE_STATUS_MASK = riscv::SSTATUS_UIE
                                              | riscv::SSTATUS_SIE
                                              | riscv::SSTATUS_SPIE
                                              | riscv::SSTATUS_SPP
                                              | riscv::SSTATUS_FS
                                              | riscv::SSTATUS_XS
                                              | riscv::SSTATUS_SUM
                                              | riscv::SSTATUS_MXR
                                              | riscv::SSTATUS_UPIE
                                              | riscv::SSTATUS_SPIE
                                              | riscv::SSTATUS_SPP
                                              | riscv::SSTATUS_FS
                                              | riscv::SSTATUS_XS
                                              | riscv::SSTATUS_SUM
                                              | riscv::SSTATUS_MXR
                                              | riscv::SSTATUS_UXL
                                              | riscv::SSTATUS64_SD;
>>>>>>> 8401bb99
    // ---------------
    // Fetch Stage
    // ---------------

    // leave as is (fails with >8 entries and wider fetch width)
    localparam int unsigned FETCH_FIFO_DEPTH  = 8;
    localparam int unsigned FETCH_WIDTH       = 32;
    // maximum instructions we can fetch on one request (we support compressed instructions)
    localparam int unsigned INSTR_PER_FETCH = FETCH_WIDTH / 16;

    // Only use struct when signals have same direction
    // exception
    typedef struct packed {
         logic [63:0] cause; // cause of exception
         logic [63:0] tval;  // additional information of causing exception (e.g.: instruction causing it),
                             // address of LD/ST fault
         logic        valid;
    } exception_t;

    typedef enum logic [1:0] { BHT, BTB, RAS } cf_t;

    // branch-predict
    // this is the struct we get back from ex stage and we will use it to update
    // all the necessary data structures
    typedef struct packed {
        logic [63:0] pc;              // pc of predict or mis-predict
        logic [63:0] target_address;  // target address at which to jump, or not
        logic        is_mispredict;   // set if this was a mis-predict
        logic        is_taken;        // branch is taken
                                      // in the lower 16 bit of the word
        logic        valid;           // prediction with all its values is valid
        logic        clear;           // invalidate this entry
        cf_t         cf_type;         // Type of control flow change
    } branchpredict_t;

    // branchpredict scoreboard entry
    // this is the struct which we will inject into the pipeline to guide the various
    // units towards the correct branch decision and resolve
    typedef struct packed {
        logic        valid;           // this is a valid hint
        logic [63:0] predict_address; // target address at which to jump, or not
        logic        predict_taken;   // branch is taken
                                      // in the lower 16 bit of the word
        cf_t         cf_type;         // Type of control flow change
    } branchpredict_sbe_t;

    typedef struct packed {
        logic        valid;
        logic [63:0] pc;             // update at PC
        logic [63:0] target_address;
        logic        clear;
    } btb_update_t;

    typedef struct packed {
        logic        valid;
        logic [63:0] target_address;
    } btb_prediction_t;

    typedef struct packed {
        logic        valid;
        logic [63:0] ra;
    } ras_t;

    typedef struct packed {
        logic        valid;
        logic [63:0] pc;          // update at PC
        logic        mispredict;
        logic        taken;
    } bht_update_t;

    typedef struct packed {
        logic       valid;
        logic       taken;
        logic       strongly_taken;
    } bht_prediction_t;

    typedef enum logic[3:0] {
        NONE,      // 0
        LOAD,      // 1
        STORE,     // 2
        ALU,       // 3
        CTRL_FLOW, // 4
        MULT,      // 5
        CSR,       // 6
        FPU,       // 7
        FPU_VEC    // 8
    } fu_t;

    localparam EXC_OFF_RST      = 8'h80;

    // ---------------
    // Cache config
    // ---------------

    // I$
    localparam int unsigned  ICACHE_INDEX_WIDTH       = 12; // in bit
    localparam int unsigned  ICACHE_TAG_WIDTH         = 44; // in bit
    localparam int unsigned  ICACHE_SET_ASSOC         = 4;
    localparam int unsigned  ICACHE_LINE_WIDTH        = 128; // in bit

    // D$
    localparam int unsigned DCACHE_INDEX_WIDTH       = 12;
    localparam int unsigned DCACHE_TAG_WIDTH         = 44;
    localparam int unsigned DCACHE_LINE_WIDTH        = 128;
    localparam int unsigned DCACHE_SET_ASSOC         = 8;

    // ---------------
    // EX Stage
    // ---------------
    typedef enum logic [6:0] { // basic ALU op
                               ADD, SUB, ADDW, SUBW,
                               // logic operations
                               XORL, ORL, ANDL,
                               // shifts
                               SRA, SRL, SLL, SRLW, SLLW, SRAW,
                               // comparisons
                               LTS, LTU, GES, GEU, EQ, NE,
                               // jumps
                               JALR,
                               // set lower than operations
                               SLTS, SLTU,
                               // CSR functions
                               MRET, SRET, DRET, ECALL, WFI, FENCE, FENCE_I, SFENCE_VMA, CSR_WRITE, CSR_READ, CSR_SET, CSR_CLEAR,
                               // LSU functions
                               LD, SD, LW, LWU, SW, LH, LHU, SH, LB, SB, LBU,
                               // Atomic Memory Operations
                               AMO_LRW, AMO_LRD, AMO_SCW, AMO_SCD,
                               AMO_SWAPW, AMO_ADDW, AMO_ANDW, AMO_ORW, AMO_XORW, AMO_MAXW, AMO_MAXWU, AMO_MINW, AMO_MINWU,
                               AMO_SWAPD, AMO_ADDD, AMO_ANDD, AMO_ORD, AMO_XORD, AMO_MAXD, AMO_MAXDU, AMO_MIND, AMO_MINDU,
                               // Multiplications
                               MUL, MULH, MULHU, MULHSU, MULW,
                               // Divisions
                               DIV, DIVU, DIVW, DIVUW, REM, REMU, REMW, REMUW,
                               // Floating-Point Load and Store Instructions
                               FLD, FLW, FLH, FLB, FSD, FSW, FSH, FSB,
                               // Floating-Point Computational Instructions
                               FADD, FSUB, FMUL, FDIV, FMIN_MAX, FSQRT, FMADD, FMSUB, FNMSUB, FNMADD,
                               // Floating-Point Conversion and Move Instructions
                               FCVT_F2I, FCVT_I2F, FCVT_F2F, FSGNJ, FMV_F2X, FMV_X2F,
                               // Floating-Point Compare Instructions
                               FCMP,
                               // Floating-Point Classify Instruction
                               FCLASS,
                               // Vectorial Floating-Point Instructions that don't directly map onto the scalar ones
                               VFMIN, VFMAX, VFSGNJ, VFSGNJN, VFSGNJX, VFEQ, VFNE, VFLT, VFGE, VFLE, VFGT, VFCPKAB_S, VFCPKCD_S, VFCPKAB_D, VFCPKCD_D
                             } fu_op;

    typedef struct packed {
        fu_t                      fu;
        fu_op                     operator;
        logic [63:0]              operand_a;
        logic [63:0]              operand_b;
        logic [63:0]              imm;
        logic [TRANS_ID_BITS-1:0] trans_id;
    } fu_data_t;

    // -------------------------------
    // Extract Src/Dst FP Reg from Op
    // -------------------------------
    function automatic logic is_rs1_fpr (input fu_op op);
        if (FP_PRESENT) begin // makes function static for non-fp case
            unique case (op) inside
                [FMUL:FNMADD],                   // Computational Operations (except ADD/SUB)
                FCVT_F2I,                        // Float-Int Casts
                FCVT_F2F,                        // Float-Float Casts
                FSGNJ,                           // Sign Injections
                FMV_F2X,                         // FPR-GPR Moves
                FCMP,                            // Comparisons
                FCLASS,                          // Classifications
                [VFMIN:VFCPKCD_D] : return 1'b1; // Additional Vectorial FP ops
                default           : return 1'b0; // all other ops
            endcase
        end else
            return 1'b0;
    endfunction;

    function automatic logic is_rs2_fpr (input fu_op op);
        if (FP_PRESENT) begin // makes function static for non-fp case
            unique case (op) inside
                [FSD:FSB],                       // FP Stores
                [FADD:FMIN_MAX],                 // Computational Operations (no sqrt)
                [FMADD:FNMADD],                  // Fused Computational Operations
                FCVT_F2F,                        // Vectorial F2F Conversions requrie target
                [FSGNJ:FMV_F2X],                 // Sign Injections and moves mapped to SGNJ
                FCMP,                            // Comparisons
                [VFMIN:VFCPKCD_D] : return 1'b1; // Additional Vectorial FP ops
                default           : return 1'b0; // all other ops
            endcase
        end else
            return 1'b0;
    endfunction;

    // ternary operations encode the rs3 address in the imm field, also add/sub
    function automatic logic is_imm_fpr (input fu_op op);
        if (FP_PRESENT) begin // makes function static for non-fp case
            unique case (op) inside
                [FADD:FSUB],                         // ADD/SUB need inputs as Operand B/C
                [FMADD:FNMADD],                      // Fused Computational Operations
                [VFCPKAB_S:VFCPKCD_D] : return 1'b1; // Vectorial FP cast and pack ops
                default               : return 1'b0; // all other ops
            endcase
        end else
            return 1'b0;
    endfunction;

    function automatic logic is_rd_fpr (input fu_op op);
        if (FP_PRESENT) begin // makes function static for non-fp case
            unique case (op) inside
                [FLD:FLB],                           // FP Loads
                [FADD:FNMADD],                       // Computational Operations
                FCVT_I2F,                            // Int-Float Casts
                FCVT_F2F,                            // Float-Float Casts
                FSGNJ,                               // Sign Injections
                FMV_X2F,                             // GPR-FPR Moves
                [VFMIN:VFSGNJX],                     // Vectorial MIN/MAX and SGNJ
                [VFCPKAB_S:VFCPKCD_D] : return 1'b1; // Vectorial FP cast and pack ops
                default               : return 1'b0; // all other ops
            endcase
        end else
            return 1'b0;
    endfunction;

    function automatic logic is_amo (fu_op op);
        case (op) inside
            [AMO_LRW:AMO_MINDU]: begin
                return 1'b1;
            end
            default: return 1'b0;
        endcase
    endfunction

    typedef struct packed {
        logic                     valid;
        logic [63:0]              vaddr;
        logic [63:0]              data;
        logic [7:0]               be;
        fu_t                      fu;
        fu_op                     operator;
        logic [TRANS_ID_BITS-1:0] trans_id;
    } lsu_ctrl_t;

    // ---------------
    // IF/ID Stage
    // ---------------
   typedef struct packed {
        logic [63:0]                address;        // the address of the instructions from below
        logic [FETCH_WIDTH-1:0]     instruction;    // instruction word
        branchpredict_sbe_t         branch_predict; // this field contains branch prediction information regarding the forward branch path
        logic [INSTR_PER_FETCH-1:0] bp_taken;       // at which instruction is this branch taken?
        logic                       page_fault;     // an instruction page fault happened
    } frontend_fetch_t;

    // store the decompressed instruction
    typedef struct packed {
        logic [63:0]           address;        // the address of the instructions from below
        logic [31:0]           instruction;    // instruction word
        branchpredict_sbe_t    branch_predict; // this field contains branch prediction information regarding the forward branch path
        exception_t            ex;             // this field contains exceptions which might have happened earlier, e.g.: fetch exceptions
    } fetch_entry_t;

    // ---------------
    // ID/EX/WB Stage
    // ---------------
    typedef struct packed {
        logic [63:0]              pc;            // PC of instruction
        logic [TRANS_ID_BITS-1:0] trans_id;      // this can potentially be simplified, we could index the scoreboard entry
                                                 // with the transaction id in any case make the width more generic
        fu_t                      fu;            // functional unit to use
        fu_op                     op;            // operation to perform in each functional unit
        logic [REG_ADDR_SIZE-1:0] rs1;           // register source address 1
        logic [REG_ADDR_SIZE-1:0] rs2;           // register source address 2
        logic [REG_ADDR_SIZE-1:0] rd;            // register destination address
        logic [63:0]              result;        // for unfinished instructions this field also holds the immediate,
                                                 // for unfinished floating-point that are partly encoded in rs2, this field also holds rs2
                                                 // for unfinished floating-point fused operations (FMADD, FMSUB, FNMADD, FNMSUB)
                                                 // this field holds the address of the third operand from the floating-point register file
        logic                     valid;         // is the result valid
        logic                     use_imm;       // should we use the immediate as operand b?
        logic                     use_zimm;      // use zimm as operand a
        logic                     use_pc;        // set if we need to use the PC as operand a, PC from exception
        exception_t               ex;            // exception has occurred
        branchpredict_sbe_t       bp;            // branch predict scoreboard data structure
        logic                     is_compressed; // signals a compressed instructions, we need this information at the commit stage if
                                                 // we want jump accordingly e.g.: +4, +2
    } scoreboard_entry_t;

    // --------------------
    // Atomics
    // --------------------
    typedef enum logic [3:0] {
        AMO_NONE, AMO_LR, AMO_SC, AMO_SWAP, AMO_ADD, AMO_AND,
        AMO_OR, AMO_XOR, AMO_MAX, AMO_MAXU, AMO_MIN, AMO_MINU
    } amo_t;

    typedef struct packed {
        logic                  valid;      // valid flag
        logic                  is_2M;      //
        logic                  is_1G;      //
        logic [26:0]           vpn;
        logic [ASID_WIDTH-1:0] asid;
        riscv::pte_t           content;
    } tlb_update_t;

    localparam logic [3:0] MODE_SV39 = 4'h8;
    localparam logic [3:0] MODE_OFF = 4'h0;

    // Bits required for representation of physical address space as 4K pages
    // (e.g. 27*4K == 39bit address space).
    localparam PPN4K_WIDTH = 38;

    // ----------------------
    // cache request ports
    // ----------------------
    // I$ address translation requests
    typedef struct packed {
        logic                     fetch_valid;     // address translation valid
        logic [63:0]              fetch_paddr;     // physical address in
        exception_t               fetch_exception; // exception occurred during fetch
    } icache_areq_i_t;

    typedef struct packed {
        logic                     fetch_req;       // address translation request
        logic [63:0]              fetch_vaddr;     // virtual address out
    } icache_areq_o_t;

    // I$ data requests
    typedef struct packed {
        logic                     req;                    // we request a new word
        logic                     kill_s1;                // kill the current request
        logic                     kill_s2;                // kill the last request
        logic [63:0]              vaddr;                  // 1st cycle: 12 bit index is taken for lookup
    } icache_dreq_i_t;

    typedef struct packed {
        logic                     ready;                  // icache is ready
        logic                     valid;                  // signals a valid read
        logic [FETCH_WIDTH-1:0]   data;                   // 2+ cycle out: tag
        logic [63:0]              vaddr;                  // virtual address out
        exception_t               ex;                     // we've encountered an exception
    } icache_dreq_o_t;

    // AMO request going to cache. this request is unconditionally valid as soon
    // as request goes high.
    // Furthermore, those signals are kept stable until the response indicates
    // completion by asserting ack.
    typedef struct packed {
        logic        req;       // this request is valid
        amo_t        amo_op;    // atomic memory operation to perform
        logic [1:0]  size;      // 2'b10 --> word operation, 2'b11 --> double word operation
        logic [63:0] operand_a; // address
        logic [63:0] operand_b; // data as layuoted in the register
    } amo_req_t;

    // AMO response coming from cache.
    typedef struct packed {
        logic        ack;    // response is valid
        logic [63:0] result; // sign-extended, result
    } amo_resp_t;

    // D$ data requests
    typedef struct packed {
        logic [DCACHE_INDEX_WIDTH-1:0] address_index;
        logic [DCACHE_TAG_WIDTH-1:0]   address_tag;
        logic [63:0]                   data_wdata;
        logic                          data_req;
        logic                          data_we;
        logic [7:0]                    data_be;
        logic [1:0]                    data_size;
        logic                          kill_req;
        logic                          tag_valid;
    } dcache_req_i_t;

    typedef struct packed {
        logic                      data_gnt;
        logic                      data_rvalid;
        logic [63:0]               data_rdata;
    } dcache_req_o_t;

    // ----------------------
    // Arithmetic Functions
    // ----------------------
    function automatic logic [63:0] sext32 (logic [31:0] operand);
        return {{32{operand[31]}}, operand[31:0]};
    endfunction

    // ----------------------
    // Immediate functions
    // ----------------------
    function automatic logic [63:0] uj_imm (logic [31:0] instruction_i);
        return { {44 {instruction_i[31]}}, instruction_i[19:12], instruction_i[20], instruction_i[30:21], 1'b0 };
    endfunction

    function automatic logic [63:0] i_imm (logic [31:0] instruction_i);
        return { {52 {instruction_i[31]}}, instruction_i[31:20] };
    endfunction

    function automatic logic [63:0] sb_imm (logic [31:0] instruction_i);
        return { {51 {instruction_i[31]}}, instruction_i[31], instruction_i[7], instruction_i[30:25], instruction_i[11:8], 1'b0 };
    endfunction

    // ----------------------
    // LSU Functions
    // ----------------------
    // align data to address e.g.: shift data to be naturally 64
    function automatic logic [63:0] data_align (logic [2:0] addr, logic [63:0] data);
        case (addr)
            3'b000: return data;
            3'b001: return {data[55:0], data[63:56]};
            3'b010: return {data[47:0], data[63:48]};
            3'b011: return {data[39:0], data[63:40]};
            3'b100: return {data[31:0], data[63:32]};
            3'b101: return {data[23:0], data[63:24]};
            3'b110: return {data[15:0], data[63:16]};
            3'b111: return {data[7:0],  data[63:8]};
        endcase
        return data;
    endfunction

    // generate byte enable mask
    function automatic logic [7:0] be_gen(logic [2:0] addr, logic [1:0] size);
        case (size)
            2'b11: begin
                return 8'b1111_1111;
            end
            2'b10: begin
                case (addr[2:0])
                    3'b000: return 8'b0000_1111;
                    3'b001: return 8'b0001_1110;
                    3'b010: return 8'b0011_1100;
                    3'b011: return 8'b0111_1000;
                    3'b100: return 8'b1111_0000;
                endcase
            end
            2'b01: begin
                case (addr[2:0])
                    3'b000: return 8'b0000_0011;
                    3'b001: return 8'b0000_0110;
                    3'b010: return 8'b0000_1100;
                    3'b011: return 8'b0001_1000;
                    3'b100: return 8'b0011_0000;
                    3'b101: return 8'b0110_0000;
                    3'b110: return 8'b1100_0000;
                endcase
            end
            2'b00: begin
                case (addr[2:0])
                    3'b000: return 8'b0000_0001;
                    3'b001: return 8'b0000_0010;
                    3'b010: return 8'b0000_0100;
                    3'b011: return 8'b0000_1000;
                    3'b100: return 8'b0001_0000;
                    3'b101: return 8'b0010_0000;
                    3'b110: return 8'b0100_0000;
                    3'b111: return 8'b1000_0000;
                endcase
            end
        endcase
        return 8'b0;
    endfunction

    // ----------------------
    // Extract Bytes from Op
    // ----------------------
    function automatic logic [1:0] extract_transfer_size(fu_op op);
        case (op)
            LD, SD, FLD, FSD,
            AMO_LRD,   AMO_SCD,
            AMO_SWAPD, AMO_ADDD,
            AMO_ANDD,  AMO_ORD,
            AMO_XORD,  AMO_MAXD,
            AMO_MAXDU, AMO_MIND,
            AMO_MINDU: begin
                return 2'b11;
            end
            LW, LWU, SW, FLW, FSW,
            AMO_LRW,   AMO_SCW,
            AMO_SWAPW, AMO_ADDW,
            AMO_ANDW,  AMO_ORW,
            AMO_XORW,  AMO_MAXW,
            AMO_MAXWU, AMO_MINW,
            AMO_MINWU: begin
                return 2'b10;
            end
            LH, LHU, SH, FLH, FSH: return 2'b01;
            LB, LBU, SB, FLB, FSB: return 2'b00;
            default:     return 2'b11;
        endcase
    endfunction
endpackage<|MERGE_RESOLUTION|>--- conflicted
+++ resolved
@@ -31,21 +31,7 @@
     localparam BITS_SATURATION_COUNTER = 2;
     localparam NR_COMMIT_PORTS = 2;
 
-<<<<<<< HEAD
-    localparam logic [63:0] ISA_CODE =
-                                     | (1 <<  0)  // A - Atomic extension
-                                     | (1 <<  2)  // C - Compressed extension
-                                     | (1 <<  8)  // I - RV32I/64I/128I base ISA
-                                     | (1 << 12)  // M - Integer Multiply/Divide extension
-                                     | (0 << 13)  // N - User level interrupts supported
-                                     | (1 << 18)  // S - Supervisor mode implemented
-                                     | (1 << 20)  // U - User mode implemented
-                                     | (0 << 23)  // X - Non-standard extensions present
-                                     | (1 << 63); // RV64
     localparam ENABLE_RENAME = 1'b0;
-=======
-    localparam ENABLE_RENAME = 1'b1;
->>>>>>> 8401bb99
 
     localparam ISSUE_WIDTH = 1;
     // amount of pipeline registers inserted for load/store return path
@@ -116,6 +102,7 @@
 
     // 32 registers + 1 bit for re-naming = 6
     localparam REG_ADDR_SIZE = 6;
+    localparam NR_WB_PORTS = 4;
 
     // static debug hartinfo
     localparam dm::hartinfo_t DebugHartInfo = '{
@@ -135,7 +122,6 @@
     // where coherence is not necessary this can improve performance. This needs to be switched on
     // when more than one core is in a system
     localparam logic INVALIDATE_ON_FLUSH = 1'b1;
-<<<<<<< HEAD
     // enable performance cycle counter, if set to zero mcycle will be incremented
     // with instret (non RISC-V conformal)
     localparam bit ENABLE_CYCLE_COUNT = 1'b1;
@@ -164,29 +150,6 @@
                                                     | riscv::SSTATUS_FS
                                                     | riscv::SSTATUS_SUM
                                                     | riscv::SSTATUS_MXR;
-=======
-
-    localparam NR_WB_PORTS = 4;
-
-    // read mask for SSTATUS over MMSTATUS
-    localparam logic [63:0] SMODE_STATUS_MASK = riscv::SSTATUS_UIE
-                                              | riscv::SSTATUS_SIE
-                                              | riscv::SSTATUS_SPIE
-                                              | riscv::SSTATUS_SPP
-                                              | riscv::SSTATUS_FS
-                                              | riscv::SSTATUS_XS
-                                              | riscv::SSTATUS_SUM
-                                              | riscv::SSTATUS_MXR
-                                              | riscv::SSTATUS_UPIE
-                                              | riscv::SSTATUS_SPIE
-                                              | riscv::SSTATUS_SPP
-                                              | riscv::SSTATUS_FS
-                                              | riscv::SSTATUS_XS
-                                              | riscv::SSTATUS_SUM
-                                              | riscv::SSTATUS_MXR
-                                              | riscv::SSTATUS_UXL
-                                              | riscv::SSTATUS64_SD;
->>>>>>> 8401bb99
     // ---------------
     // Fetch Stage
     // ---------------
