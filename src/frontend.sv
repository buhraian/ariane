--- conflicted
+++ resolved
@@ -15,34 +15,13 @@
 
 import ariane_pkg::*;
 
-module frontend #(
-<<<<<<< HEAD
-    parameter int unsigned SET_ASSOCIATIVITY = 4,
-    parameter int unsigned CACHE_LINE_WIDTH  = 64, // in bit
-    parameter int unsigned FETCH_WIDTH       = 32
-=======
-    parameter int unsigned BTB_ENTRIES       = 8,
-    parameter int unsigned BHT_ENTRIES       = 1024,
-    parameter int unsigned RAS_DEPTH         = 4
->>>>>>> 8f0b388e
-)(
+module frontend (
     input  logic               clk_i,              // Clock
     input  logic               rst_ni,             // Asynchronous reset active low
     input  logic               flush_i,            // flush request for PCGEN
-    input  logic               en_cache_i,         // enable icache
     input  logic               flush_bp_i,         // flush branch prediction
     // global input
     input  logic [63:0]        boot_addr_i,
-<<<<<<< HEAD
-    // Address translation interface
-    output logic               fetch_req_o,        // address translation request
-    output logic [63:0]        fetch_vaddr_o,      // virtual address out
-    input  logic               fetch_valid_i,      // address translation valid
-    input  logic [63:0]        fetch_paddr_i,      // physical address in
-    input  exception_t         fetch_exception_i,  // exception occurred during fetch
-=======
-    input  logic               fetch_enable_i,     // start fetching instructions
->>>>>>> 8f0b388e
     // Set a new PC
     // mispredict
     input  branchpredict_t     resolved_branch_i,  // from controller signaling a branch_predict -> update BTB
@@ -56,9 +35,8 @@
     input  logic               ex_valid_i,         // exception is valid - from commit
     input  logic               set_debug_pc_i,     // jump to debug address
     // Instruction Fetch
-    input  icache_dreq_o_t     icache_dreq_i,         
-    output icache_dreq_i_t     icache_dreq_o,       
-    
+    input  icache_dreq_o_t     icache_dreq_i,
+    output icache_dreq_i_t     icache_dreq_o,
     // instruction output port -> to processor back-end
     output fetch_entry_t       fetch_entry_o,       // fetch entry containing all relevant data for the ID stage
     output logic               fetch_entry_valid_o, // instruction in IF is valid
@@ -74,12 +52,7 @@
 
     logic        instruction_valid;
 
-<<<<<<< HEAD
-    logic [63:0] icache_vaddr_d, icache_vaddr_q;
-=======
-    logic        icache_speculative_q;
     logic [63:0] icache_vaddr_q;
->>>>>>> 8f0b388e
 
     // BHT, BTB and RAS prediction
     bht_prediction_t bht_prediction;
@@ -112,10 +85,6 @@
 
     logic [63:0]   bp_vaddr;
     logic          bp_valid; // we have a valid branch-prediction
-<<<<<<< HEAD
-=======
-    
->>>>>>> 8f0b388e
     // branch-prediction which we inject into the pipeline
     branchpredict_sbe_t  bp_sbe;
     logic                fifo_valid, fifo_ready; // fetch FIFO
@@ -327,11 +296,6 @@
     always_comb begin : npc_select
         automatic logic [63:0] fetch_address;
 
-<<<<<<< HEAD
-=======
-        icache_dreq_o.is_speculative = 1'b0;
-
->>>>>>> 8f0b388e
         fetch_address    = npc_q;
         // keep stable by default
         npc_d            = npc_q;
@@ -339,10 +303,6 @@
         // 1. Branch Prediction
         // -------------------------------
         if (bp_valid) begin
-<<<<<<< HEAD
-=======
-            icache_dreq_o.is_speculative = 1'b1;
->>>>>>> 8f0b388e
             fetch_address = bp_vaddr;
             npc_d = bp_vaddr;
         end
@@ -351,10 +311,6 @@
         // -------------------------------
         if (if_ready) begin
             npc_d = {fetch_address[63:2], 2'b0}  + 64'h4;
-<<<<<<< HEAD
-=======
-            icache_dreq_o.is_speculative = 1'b1;
->>>>>>> 8f0b388e
         end
         // -------------------------------
         // 2. Control flow change request
@@ -393,12 +349,8 @@
         if (set_debug_pc_i) begin
             npc_d = dm::HaltAddress;
         end
-<<<<<<< HEAD
-        fetch_vaddr = fetch_address;
-=======
 
         icache_dreq_o.vaddr = fetch_address;
->>>>>>> 8f0b388e
     end
 
     always_ff @(posedge clk_i or negedge rst_ni) begin
@@ -413,18 +365,10 @@
             unaligned_instr_q    <= '0;
         end else begin
             npc_q                <= npc_d;
-<<<<<<< HEAD
-            icache_data_q        <= icache_data_d;
-            icache_valid_q       <= icache_valid_d;
-            icache_vaddr_q       <= icache_vaddr_d;
-            icache_ex_q          <= icache_ex_d;
-=======
             icache_data_q        <= icache_dreq_i.data;
             icache_valid_q       <= icache_dreq_i.valid;
-            icache_speculative_q <= icache_dreq_i.is_speculative;
             icache_vaddr_q       <= icache_dreq_i.vaddr;
             icache_ex_q          <= icache_dreq_i.ex;
->>>>>>> 8f0b388e
             unaligned_q          <= unaligned_d;
             unaligned_address_q  <= unaligned_address_d;
             unaligned_instr_q    <= unaligned_instr_d;
@@ -460,37 +404,6 @@
         .bht_prediction_o ( bht_prediction   ),
         .*
     );
-
-<<<<<<< HEAD
-    icache #(
-        .SET_ASSOCIATIVITY ( 4                    ),
-        .CACHE_LINE_WIDTH  ( 128                  ),
-        .FETCH_WIDTH       ( FETCH_WIDTH          )
-    ) i_icache (
-        .clk_i,
-        .rst_ni,
-        .flush_i          ( flush_icache_i        ),
-        .en_cache_i,
-        .vaddr_i          ( fetch_vaddr           ), // 1st cycle
-        .data_o           ( icache_data_d         ),
-        .req_i            ( icache_req            ),
-        .kill_s1_i        ( kill_s1               ),
-        .kill_s2_i        ( kill_s2               ),
-        .ready_o          ( icache_ready          ),
-        .valid_o          ( icache_valid_d        ),
-        .ex_o             ( icache_ex_d           ),
-        .vaddr_o          ( icache_vaddr_d        ),
-        .axi,
-        .fetch_req_o,
-        .fetch_vaddr_o,
-        .fetch_valid_i,
-        .fetch_paddr_i,
-        .fetch_exception_i,
-        .miss_o           ( l1_icache_miss_o      )
-    );
-=======
-
->>>>>>> 8f0b388e
 
     for (genvar i = 0; i < INSTR_PER_FETCH; i++) begin
         instr_scan i_instr_scan (
